--- conflicted
+++ resolved
@@ -125,21 +125,7 @@
 }
 
 #[pyo3_asyncio::tokio::test]
-<<<<<<< HEAD
-fn test_init_tokio_twice() -> PyResult<()> {
-    // tokio has already been initialized in test main. call these functions to
-    // make sure they don't cause problems with the other tests.
-    pyo3_asyncio::tokio::init_multi_thread_once();
-    pyo3_asyncio::tokio::init_current_thread_once();
-
-    Ok(())
-}
-
-#[pyo3_asyncio::tokio::test]
 fn test_local_future_into_py(event_loop: PyObject) -> PyResult<()> {
-=======
-fn test_local_set_coroutine() -> PyResult<()> {
->>>>>>> 2d315cf2
     tokio::task::LocalSet::new().block_on(pyo3_asyncio::tokio::get_runtime(), async {
         Python::with_gil(|py| {
             let non_send_secs = Rc::new(1);
