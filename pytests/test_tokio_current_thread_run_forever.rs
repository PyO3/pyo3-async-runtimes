mod tokio_run_forever;

fn main() {
<<<<<<< HEAD
    pyo3::prepare_freethreaded_python();
    pyo3_asyncio::tokio::init_current_thread();
=======
    let mut builder = tokio::runtime::Builder::new_current_thread();
    builder.enable_all();

    pyo3_asyncio::tokio::init(builder);
    std::thread::spawn(move || {
        pyo3_asyncio::tokio::get_runtime().block_on(std::future::pending::<()>());
    });
>>>>>>> 2d315cf2

    tokio_run_forever::test_main();
}<|MERGE_RESOLUTION|>--- conflicted
+++ resolved
@@ -1,18 +1,15 @@
 mod tokio_run_forever;
 
 fn main() {
-<<<<<<< HEAD
     pyo3::prepare_freethreaded_python();
-    pyo3_asyncio::tokio::init_current_thread();
-=======
+
     let mut builder = tokio::runtime::Builder::new_current_thread();
     builder.enable_all();
 
     pyo3_asyncio::tokio::init(builder);
     std::thread::spawn(move || {
-        pyo3_asyncio::tokio::get_runtime().block_on(std::future::pending::<()>());
+        pyo3_asyncio::tokio::get_runtime().block_on(futures::future::pending::<()>());
     });
->>>>>>> 2d315cf2
 
     tokio_run_forever::test_main();
 }