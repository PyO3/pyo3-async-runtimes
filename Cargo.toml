[package]
name = "pyo3-async-runtimes"
description = "PyO3 bridges from Rust runtimes to Python's Asyncio library"
version = "0.21.0"
authors = [
    "Andrew J Westlake <awestlake87@yahoo.com>",
    "David Hewitt <mail@davidhewitt.dev>",
]
readme = "README.md"
keywords = ["pyo3", "python", "ffi", "async", "asyncio"]
homepage = "https://github.com/PyO3/pyo3-async-runtimes"
repository = "https://github.com/PyO3/pyo3-async-runtimes"
documentation = "https://docs.rs/crate/pyo3-async-runtimes/"
categories = ["api-bindings", "development-tools::ffi"]
license = "Apache-2.0"
exclude = ["/.gitignore", "/codecov.yml", "/Makefile"]
edition = "2021"
rust-version = "1.63"

[workspace]
members = ["pyo3-asyncio-macros"]

[features]
async-std-runtime = ["async-std"]
attributes = ["pyo3-async-runtimes-macros"]
testing = ["clap", "inventory"]
tokio-runtime = ["tokio"]
unstable-streams = ["async-channel"]
default = []

[package.metadata.docs.rs]
features = ["attributes", "testing", "async-std-runtime", "tokio-runtime"]

[[example]]
name = "async_std"
path = "examples/async_std.rs"
required-features = ["attributes", "async-std-runtime"]

[[example]]
name = "tokio"
path = "examples/tokio.rs"
required-features = ["attributes", "tokio-runtime"]

[[example]]
name = "tokio_current_thread"
path = "examples/tokio_current_thread.rs"
required-features = ["attributes", "tokio-runtime"]

[[example]]
name = "tokio_multi_thread"
path = "examples/tokio_multi_thread.rs"
required-features = ["attributes", "tokio-runtime"]


[[test]]
name = "test_async_std_asyncio"
path = "pytests/test_async_std_asyncio.rs"
harness = false
required-features = ["async-std-runtime", "testing", "attributes"]

[[test]]
name = "test_async_std_run_forever"
path = "pytests/test_async_std_run_forever.rs"
harness = false
required-features = ["async-std-runtime", "testing"]

[[test]]
name = "test_tokio_current_thread_asyncio"
path = "pytests/test_tokio_current_thread_asyncio.rs"
harness = false
required-features = ["tokio-runtime", "testing", "attributes"]

[[test]]
name = "test_tokio_current_thread_run_forever"
path = "pytests/test_tokio_current_thread_run_forever.rs"
harness = false
required-features = ["tokio-runtime", "testing"]

[[test]]
name = "test_tokio_multi_thread_asyncio"
path = "pytests/test_tokio_multi_thread_asyncio.rs"
harness = false
required-features = ["tokio-runtime", "testing", "attributes"]

[[test]]
name = "test_tokio_multi_thread_run_forever"
path = "pytests/test_tokio_multi_thread_run_forever.rs"
harness = false
required-features = ["tokio-runtime", "testing"]

[[test]]
name = "test_async_std_uvloop"
path = "pytests/test_async_std_uvloop.rs"
harness = false
required-features = ["async-std-runtime", "testing"]

[[test]]
name = "test_tokio_current_thread_uvloop"
path = "pytests/test_tokio_current_thread_uvloop.rs"
harness = false
required-features = ["tokio-runtime", "testing"]

[[test]]
name = "test_tokio_multi_thread_uvloop"
path = "pytests/test_tokio_multi_thread_uvloop.rs"
harness = false
required-features = ["tokio-runtime", "testing"]


[[test]]
name = "test_race_condition_regression"
path = "pytests/test_race_condition_regression.rs"
harness = false
required-features = ["async-std-runtime", "testing"]

[dependencies]
<<<<<<< HEAD
async-channel = { version = "1.6", optional = true }
clap = { version = "4.5", optional = true }
=======
async-channel = { version = "2.3", optional = true }
clap = { version = "3.2", optional = true }
>>>>>>> aec0c263
futures = "0.3"
inventory = { version = "0.3", optional = true }
once_cell = "1.14"
pin-project-lite = "0.2"
pyo3 = "0.22"
pyo3-async-runtimes-macros = { path = "pyo3-asyncio-macros", version = "=0.21.0", optional = true }

[dev-dependencies]
pyo3 = { version = "0.22", features = ["macros"] }

[dependencies.async-std]
version = "1.12"
features = ["unstable"]
optional = true

[dependencies.tokio]
version = "1.13"
features = ["rt", "rt-multi-thread", "time"]
optional = true<|MERGE_RESOLUTION|>--- conflicted
+++ resolved
@@ -114,13 +114,8 @@
 required-features = ["async-std-runtime", "testing"]
 
 [dependencies]
-<<<<<<< HEAD
-async-channel = { version = "1.6", optional = true }
+async-channel = { version = "2.3", optional = true }
 clap = { version = "4.5", optional = true }
-=======
-async-channel = { version = "2.3", optional = true }
-clap = { version = "3.2", optional = true }
->>>>>>> aec0c263
 futures = "0.3"
 inventory = { version = "0.3", optional = true }
 once_cell = "1.14"
